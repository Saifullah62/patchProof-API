--- conflicted
+++ resolved
@@ -1,39 +1,3 @@
-<<<<<<< HEAD
-{
-  "name": "patchproof-auth-api",
-  "version": "1.0.0",
-  "description": "PatchProof Authentication API (production)",
-  "main": "app.js",
-  "license": "MIT",
-  "scripts": {
-    "start": "node app.js",
-    "test": "jest"
-  },
-  "dependencies": {
-    "body-parser": "^1.20.2",
-    "bsv": "^2.0.10",
-    "cors": "^2.8.5",
-    "dotenv": "^16.6.1",
-    "express": "^4.19.2",
-    "express-rate-limit": "^7.3.1",
-    "helmet": "^7.1.0",
-    "joi": "^17.13.3",
-    "jsonwebtoken": "^9.0.2",
-    "mongodb": "^6.8.0",
-    "mongoose": "^8.5.0",
-    "morgan": "^1.10.0",
-    "nodemailer": "^6.9.14",
-    "supertest": "^7.0.0",
-    "swagger-ui-express": "^5.0.1",
-    "winston": "^3.13.0",
-    "yamljs": "^0.3.0"
-  },
-  "devDependencies": {
-    "jest": "^29.7.0",
-    "mongodb-memory-server": "^9.4.0"
-  }
-}
-=======
 {
   "name": "patchproof-auth-api",
   "version": "1.0.0",
@@ -67,5 +31,4 @@
     "jest": "^29.7.0",
     "mongodb-memory-server": "^9.4.0"
   }
-}
->>>>>>> 4dfbc2f7
+}